--- conflicted
+++ resolved
@@ -13,7 +13,6 @@
     },
 }
 
-<<<<<<< HEAD
 rust_defaults {
     name: "vmbase_ffi_defaults",
     defaults: ["vmbase_rust_defaults"],
@@ -21,14 +20,6 @@
     stdlibs: [
         "libcompiler_builtins.rust_sysroot",
         "libcore.rust_sysroot",
-=======
-cc_library_static {
-    name: "libvmbase_entry",
-    srcs: [
-        "entry.S",
-        "exceptions.S",
-        "exceptions_panic.S",
->>>>>>> 2575095e
     ],
 }
 
@@ -79,6 +70,7 @@
     srcs: [
         "entry.S",
         "exceptions.S",
+        "exceptions_panic.S",
     ],
     no_libcrt: true,
     apex_available: ["com.android.virt"],
