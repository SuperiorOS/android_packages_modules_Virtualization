// Copyright 2023, The Android Open Source Project
//
// Licensed under the Apache License, Version 2.0 (the "License");
// you may not use this file except in compliance with the License.
// You may obtain a copy of the License at
//
//     http://www.apache.org/licenses/LICENSE-2.0
//
// Unless required by applicable law or agreed to in writing, software
// distributed under the License is distributed on an "AS IS" BASIS,
// WITHOUT WARRANTIES OR CONDITIONS OF ANY KIND, either express or implied.
// See the License for the specific language governing permissions and
// limitations under the License.

//! Class for encapsulating & managing represent VM secrets.

use anyhow::{anyhow, ensure, Result};
use android_system_virtualmachineservice::aidl::android::system::virtualmachineservice::IVirtualMachineService::IVirtualMachineService;
use android_hardware_security_secretkeeper::aidl::android::hardware::security::secretkeeper::ISecretkeeper::ISecretkeeper;
use secretkeeper_comm::data_types::request::Request;
use binder::{Strong};
use coset::CborSerializable;
use dice_policy::{ConstraintSpec, ConstraintType, DicePolicy};
use diced_open_dice::{DiceArtifacts, OwnedDiceArtifacts};
use keystore2_crypto::ZVec;
use openssl::hkdf::hkdf;
use openssl::md::Md;
use openssl::sha;
use secretkeeper_client::dice::OwnedDiceArtifactsWithExplicitKey;
use secretkeeper_client::SkSession;
use secretkeeper_comm::data_types::{Id, ID_SIZE, Secret, SECRET_SIZE};
use secretkeeper_comm::data_types::response::Response;
use secretkeeper_comm::data_types::packet::{ResponsePacket, ResponseType};
use secretkeeper_comm::data_types::request_response_impl::{
    StoreSecretRequest, GetSecretResponse, GetSecretRequest};
use secretkeeper_comm::data_types::error::SecretkeeperError;
use zeroize::Zeroizing;

const ENCRYPTEDSTORE_KEY_IDENTIFIER: &str = "encryptedstore_key";
const AUTHORITY_HASH: i64 = -4670549;
const MODE: i64 = -4670551;
const CONFIG_DESC: i64 = -4670548;
const SECURITY_VERSION: i64 = -70005;

// Generated using hexdump -vn32 -e'14/1 "0x%02X, " 1 "\n"' /dev/urandom
const SALT_ENCRYPTED_STORE: &[u8] = &[
    0xFC, 0x1D, 0x35, 0x7B, 0x96, 0xF3, 0xEF, 0x17, 0x78, 0x7D, 0x70, 0xED, 0xEA, 0xFE, 0x1D, 0x6F,
    0xB3, 0xF9, 0x40, 0xCE, 0xDD, 0x99, 0x40, 0xAA, 0xA7, 0x0E, 0x92, 0x73, 0x90, 0x86, 0x4A, 0x75,
];
const SALT_PAYLOAD_SERVICE: &[u8] = &[
    0x8B, 0x0F, 0xF0, 0xD3, 0xB1, 0x69, 0x2B, 0x95, 0x84, 0x2C, 0x9E, 0x3C, 0x99, 0x56, 0x7A, 0x22,
    0x55, 0xF8, 0x08, 0x23, 0x81, 0x5F, 0xF5, 0x16, 0x20, 0x3E, 0xBE, 0xBA, 0xB7, 0xA8, 0x43, 0x92,
];

<<<<<<< HEAD
// TODO(b/291213394): Differentiate the Id of nPVM based on 'salt'
const ID_NP_VM: [u8; ID_SIZE] = [
    0xF1, 0xB2, 0xED, 0x3B, 0xD1, 0xBD, 0xF0, 0x7D, 0xE1, 0xF0, 0x01, 0xFC, 0x61, 0x71, 0xD3, 0x42,
    0xE5, 0x8A, 0xAF, 0x33, 0x6C, 0x11, 0xDC, 0xC8, 0x6F, 0xAE, 0x12, 0x5C, 0x26, 0x44, 0x6B, 0x86,
    0xCC, 0x24, 0xFD, 0xBF, 0x91, 0x4A, 0x54, 0x84, 0xF9, 0x01, 0x59, 0x25, 0x70, 0x89, 0x38, 0x8D,
    0x5E, 0xE6, 0x91, 0xDF, 0x68, 0x60, 0x69, 0x26, 0xBE, 0xFE, 0x79, 0x58, 0xF7, 0xEA, 0x81, 0x7D,
];
=======
>>>>>>> 014c012d
const SKP_SECRET_NP_VM: [u8; SECRET_SIZE] = [
    0xA9, 0x89, 0x97, 0xFE, 0xAE, 0x97, 0x55, 0x4B, 0x32, 0x35, 0xF0, 0xE8, 0x93, 0xDA, 0xEA, 0x24,
    0x06, 0xAC, 0x36, 0x8B, 0x3C, 0x95, 0x50, 0x16, 0x67, 0x71, 0x65, 0x26, 0xEB, 0xD0, 0xC3, 0x98,
];

pub enum VmSecret {
    // V2 secrets are derived from 2 independently secured secrets:
    //      1. Secretkeeper protected secrets (skp secret).
    //      2. Dice Sealing CDIs (Similar to V1).
    //
    // These are protected against rollback of boot images i.e. VM instance rebooted
    // with downgraded images will not have access to VM's secret.
    // V2 secrets require hardware support - Secretkeeper HAL, which (among other things)
    // is backed by tamper-evident storage, providing rollback protection to these secrets.
    V2 { dice_artifacts: OwnedDiceArtifactsWithExplicitKey, skp_secret: ZVec },
    // V1 secrets are not protected against rollback of boot images.
    // They are reliable only if rollback of images was prevented by verified boot ie,
    // each stage (including pvmfw/Microdroid/Microdroid Manager) prevents downgrade of next
    // stage. These are now legacy secrets & used only when Secretkeeper HAL is not supported
    // by device.
    V1 { dice_artifacts: OwnedDiceArtifacts },
}

impl VmSecret {
    pub fn new(
        id: [u8; ID_SIZE],
        dice_artifacts: OwnedDiceArtifacts,
        vm_service: &Strong<dyn IVirtualMachineService>,
    ) -> Result<Self> {
        ensure!(dice_artifacts.bcc().is_some(), "Dice chain missing");

<<<<<<< HEAD
        if let Some(sk_service) = is_sk_supported(vm_service)? {
            let explicit_dice =
                OwnedDiceArtifactsWithExplicitKey::from_owned_artifacts(dice_artifacts)?;
            let explicit_dice_chain = explicit_dice
                .explicit_key_dice_chain()
                .ok_or(anyhow!("Missing explicit dice chain, this is unusual"))?;
            let policy = sealing_policy(explicit_dice_chain).map_err(anyhow_err)?;

            // Start a new session with Secretkeeper!
            let mut session = SkSession::new(sk_service, &explicit_dice)?;
            let id = get_id();
            let mut skp_secret = Zeroizing::new([0u8; SECRET_SIZE]);
            if super::is_strict_boot() {
                if super::is_new_instance() {
                    *skp_secret = rand::random();
                    store_secret(&mut session, id, skp_secret.clone(), policy)?;
                } else {
                    // Subsequent run of the pVM -> get the secret stored in Secretkeeper.
                    *skp_secret = get_secret(&mut session, id, Some(policy))?;
                }
            } else {
                // TODO(b/291213394): Non protected VM don't need to use Secretkeeper, remove this
                // once we have sufficient testing on protected VM.
                store_secret(&mut session, id, SKP_SECRET_NP_VM.into(), policy)?;
                *skp_secret = get_secret(&mut session, id, None)?;
=======
        let Some(sk_service) = is_sk_supported(vm_service)? else {
            // Use V1 secrets if Secretkeeper is not supported.
            return Ok(Self::V1 { dice_artifacts });
        };
        let explicit_dice =
            OwnedDiceArtifactsWithExplicitKey::from_owned_artifacts(dice_artifacts)?;
        let explicit_dice_chain = explicit_dice
            .explicit_key_dice_chain()
            .ok_or(anyhow!("Missing explicit dice chain, this is unusual"))?;
        let policy = sealing_policy(explicit_dice_chain).map_err(anyhow_err)?;

        // Start a new session with Secretkeeper!
        let mut session = SkSession::new(sk_service, &explicit_dice)?;
        let mut skp_secret = Zeroizing::new([0u8; SECRET_SIZE]);
        if super::is_strict_boot() {
            if super::is_new_instance() {
                *skp_secret = rand::random();
                store_secret(&mut session, id, skp_secret.clone(), policy)?;
            } else {
                // Subsequent run of the pVM -> get the secret stored in Secretkeeper.
                *skp_secret = get_secret(&mut session, id, Some(policy))?;
>>>>>>> 014c012d
            }
        } else {
            // TODO(b/291213394): Non protected VM don't need to use Secretkeeper, remove this
            // once we have sufficient testing on protected VM.
            store_secret(&mut session, id, SKP_SECRET_NP_VM.into(), policy)?;
            *skp_secret = get_secret(&mut session, id, None)?;
        }
        Ok(Self::V2 {
            dice_artifacts: explicit_dice,
            skp_secret: ZVec::try_from(skp_secret.to_vec())?,
        })
    }

    pub fn dice_artifacts(&self) -> &dyn DiceArtifacts {
        match self {
            Self::V2 { dice_artifacts, .. } => dice_artifacts,
            Self::V1 { dice_artifacts } => dice_artifacts,
        }
    }

    fn get_vm_secret(&self, salt: &[u8], identifier: &[u8], key: &mut [u8]) -> Result<()> {
        match self {
            Self::V2 { dice_artifacts, skp_secret } => {
                let mut hasher = sha::Sha256::new();
                hasher.update(dice_artifacts.cdi_seal());
                hasher.update(skp_secret);
                hkdf(key, Md::sha256(), &hasher.finish(), salt, identifier)?
            }
            Self::V1 { dice_artifacts } => {
                hkdf(key, Md::sha256(), dice_artifacts.cdi_seal(), salt, identifier)?
            }
        }
        Ok(())
    }

    /// Derive sealing key for payload with following identifier.
    pub fn derive_payload_sealing_key(&self, identifier: &[u8], key: &mut [u8]) -> Result<()> {
        self.get_vm_secret(SALT_PAYLOAD_SERVICE, identifier, key)
    }

    /// Derive encryptedstore key. This uses hardcoded random salt & fixed identifier.
    pub fn derive_encryptedstore_key(&self, key: &mut [u8]) -> Result<()> {
        self.get_vm_secret(SALT_ENCRYPTED_STORE, ENCRYPTEDSTORE_KEY_IDENTIFIER.as_bytes(), key)
    }
}

// Construct a sealing policy on the dice chain. VMs uses the following set of constraint for
// protecting secrets against rollback of boot images.
// 1. ExactMatch on AUTHORITY_HASH (Required ie, each DiceChainEntry must have it).
// 2. ExactMatch on MODE (Required) - Secret should be inaccessible if any of the runtime
//    configuration changes. For ex, the secrets stored with a boot stage being in Normal mode
//    should be inaccessible when the same stage is booted in Debug mode.
// 3. GreaterOrEqual on SECURITY_VERSION (Optional): The secrets will be accessible if version of
//    any image is greater or equal to the set version. This is an optional field, certain
//    components may chose to prevent booting of rollback images for ex, ABL is expected to provide
//    rollback protection of pvmfw. Such components may chose to not put SECURITY_VERSION in the
//    corresponding DiceChainEntry.
// TODO(b/291219197) : Add constraints on Extra apks as well!
fn sealing_policy(dice: &[u8]) -> Result<Vec<u8>, String> {
    let constraint_spec = [
        ConstraintSpec::new(
            ConstraintType::ExactMatch,
            vec![AUTHORITY_HASH],
            /* Optional */ false,
        ),
        ConstraintSpec::new(ConstraintType::ExactMatch, vec![MODE], /* Optional */ false),
        ConstraintSpec::new(
            ConstraintType::GreaterOrEqual,
            vec![CONFIG_DESC, SECURITY_VERSION],
            /* Optional */ true,
        ),
    ];

    DicePolicy::from_dice_chain(dice, &constraint_spec)?
        .to_vec()
        .map_err(|e| format!("DicePolicy construction failed {e:?}"))
}

fn store_secret(
    session: &mut SkSession,
    id: [u8; ID_SIZE],
    secret: Zeroizing<[u8; SECRET_SIZE]>,
    sealing_policy: Vec<u8>,
) -> Result<()> {
    let store_request = StoreSecretRequest { id: Id(id), secret: Secret(*secret), sealing_policy };
    log::info!("Secretkeeper operation: {:?}", store_request);

    let store_request = store_request.serialize_to_packet().to_vec().map_err(anyhow_err)?;
    let store_response = session.secret_management_request(&store_request)?;
    let store_response = ResponsePacket::from_slice(&store_response).map_err(anyhow_err)?;
    let response_type = store_response.response_type().map_err(anyhow_err)?;
    ensure!(
        response_type == ResponseType::Success,
        "Secretkeeper store failed with error: {:?}",
        *SecretkeeperError::deserialize_from_packet(store_response).map_err(anyhow_err)?
    );
    Ok(())
}

fn get_secret(
    session: &mut SkSession,
    id: [u8; ID_SIZE],
    updated_sealing_policy: Option<Vec<u8>>,
) -> Result<[u8; SECRET_SIZE]> {
    let get_request = GetSecretRequest { id: Id(id), updated_sealing_policy };
    log::info!("Secretkeeper operation: {:?}", get_request);
    let get_request = get_request.serialize_to_packet().to_vec().map_err(anyhow_err)?;
    let get_response = session.secret_management_request(&get_request)?;
    let get_response = ResponsePacket::from_slice(&get_response).map_err(anyhow_err)?;
    let response_type = get_response.response_type().map_err(anyhow_err)?;
    ensure!(
        response_type == ResponseType::Success,
        "Secretkeeper get failed with error: {:?}",
        *SecretkeeperError::deserialize_from_packet(get_response).map_err(anyhow_err)?
    );
    let get_response =
        *GetSecretResponse::deserialize_from_packet(get_response).map_err(anyhow_err)?;
    Ok(get_response.secret.0)
}

#[inline]
fn anyhow_err<E: core::fmt::Debug>(err: E) -> anyhow::Error {
    anyhow!("{:?}", err)
}

// Get the secretkeeper connection if supported. Host can be consulted whether the device supports
// secretkeeper but that should be used with caution for protected VM.
fn is_sk_supported(
    host: &Strong<dyn IVirtualMachineService>,
) -> Result<Option<Strong<dyn ISecretkeeper>>> {
    let sk = if cfg!(llpvm_changes) {
        if super::is_strict_boot() {
            // TODO: For protected VM check for Secretkeeper authentication data in device tree.
            None
        } else {
            // For non-protected VM, believe what host claims.
            host.getSecretkeeper()
                // TODO rename this error!
                .map_err(|e| {
                    super::MicrodroidError::FailedToConnectToVirtualizationService(e.to_string())
                })?
        }
    } else {
        // LLPVM flag is disabled
        None
    };
    Ok(sk)
}<|MERGE_RESOLUTION|>--- conflicted
+++ resolved
@@ -52,16 +52,6 @@
     0x55, 0xF8, 0x08, 0x23, 0x81, 0x5F, 0xF5, 0x16, 0x20, 0x3E, 0xBE, 0xBA, 0xB7, 0xA8, 0x43, 0x92,
 ];
 
-<<<<<<< HEAD
-// TODO(b/291213394): Differentiate the Id of nPVM based on 'salt'
-const ID_NP_VM: [u8; ID_SIZE] = [
-    0xF1, 0xB2, 0xED, 0x3B, 0xD1, 0xBD, 0xF0, 0x7D, 0xE1, 0xF0, 0x01, 0xFC, 0x61, 0x71, 0xD3, 0x42,
-    0xE5, 0x8A, 0xAF, 0x33, 0x6C, 0x11, 0xDC, 0xC8, 0x6F, 0xAE, 0x12, 0x5C, 0x26, 0x44, 0x6B, 0x86,
-    0xCC, 0x24, 0xFD, 0xBF, 0x91, 0x4A, 0x54, 0x84, 0xF9, 0x01, 0x59, 0x25, 0x70, 0x89, 0x38, 0x8D,
-    0x5E, 0xE6, 0x91, 0xDF, 0x68, 0x60, 0x69, 0x26, 0xBE, 0xFE, 0x79, 0x58, 0xF7, 0xEA, 0x81, 0x7D,
-];
-=======
->>>>>>> 014c012d
 const SKP_SECRET_NP_VM: [u8; SECRET_SIZE] = [
     0xA9, 0x89, 0x97, 0xFE, 0xAE, 0x97, 0x55, 0x4B, 0x32, 0x35, 0xF0, 0xE8, 0x93, 0xDA, 0xEA, 0x24,
     0x06, 0xAC, 0x36, 0x8B, 0x3C, 0x95, 0x50, 0x16, 0x67, 0x71, 0x65, 0x26, 0xEB, 0xD0, 0xC3, 0x98,
@@ -93,33 +83,6 @@
     ) -> Result<Self> {
         ensure!(dice_artifacts.bcc().is_some(), "Dice chain missing");
 
-<<<<<<< HEAD
-        if let Some(sk_service) = is_sk_supported(vm_service)? {
-            let explicit_dice =
-                OwnedDiceArtifactsWithExplicitKey::from_owned_artifacts(dice_artifacts)?;
-            let explicit_dice_chain = explicit_dice
-                .explicit_key_dice_chain()
-                .ok_or(anyhow!("Missing explicit dice chain, this is unusual"))?;
-            let policy = sealing_policy(explicit_dice_chain).map_err(anyhow_err)?;
-
-            // Start a new session with Secretkeeper!
-            let mut session = SkSession::new(sk_service, &explicit_dice)?;
-            let id = get_id();
-            let mut skp_secret = Zeroizing::new([0u8; SECRET_SIZE]);
-            if super::is_strict_boot() {
-                if super::is_new_instance() {
-                    *skp_secret = rand::random();
-                    store_secret(&mut session, id, skp_secret.clone(), policy)?;
-                } else {
-                    // Subsequent run of the pVM -> get the secret stored in Secretkeeper.
-                    *skp_secret = get_secret(&mut session, id, Some(policy))?;
-                }
-            } else {
-                // TODO(b/291213394): Non protected VM don't need to use Secretkeeper, remove this
-                // once we have sufficient testing on protected VM.
-                store_secret(&mut session, id, SKP_SECRET_NP_VM.into(), policy)?;
-                *skp_secret = get_secret(&mut session, id, None)?;
-=======
         let Some(sk_service) = is_sk_supported(vm_service)? else {
             // Use V1 secrets if Secretkeeper is not supported.
             return Ok(Self::V1 { dice_artifacts });
@@ -141,7 +104,6 @@
             } else {
                 // Subsequent run of the pVM -> get the secret stored in Secretkeeper.
                 *skp_secret = get_secret(&mut session, id, Some(policy))?;
->>>>>>> 014c012d
             }
         } else {
             // TODO(b/291213394): Non protected VM don't need to use Secretkeeper, remove this
